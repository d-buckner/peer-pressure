module.exports = Peer

var debug = require('debug')('simple-peer')
var getBrowserRTC = require('get-browser-rtc')
var inherits = require('inherits')
var randombytes = require('randombytes')
var stream = require('readable-stream')

var MAX_BUFFERED_AMOUNT = 64 * 1024
var ICECOMPLETE_TIMEOUT = 5 * 1000
var CHANNEL_CLOSING_TIMEOUT = 5 * 1000

inherits(Peer, stream.Duplex)

/**
 * WebRTC peer connection. Same API as node core `net.Socket`, plus a few extra methods.
 * Duplex stream.
 * @param {Object} opts
 */
function Peer (opts) {
  var self = this
  if (!(self instanceof Peer)) return new Peer(opts)

  self._id = randombytes(4).toString('hex').slice(0, 7)
  self._debug('new peer %o', opts)

  opts = Object.assign({
    allowHalfOpen: false
  }, opts)

  stream.Duplex.call(self, opts)

  self.channelName = opts.initiator
    ? opts.channelName || randombytes(20).toString('hex')
    : null

  self.initiator = opts.initiator || false
  self.channelConfig = opts.channelConfig || Peer.channelConfig
  self.config = Object.assign({}, Peer.config, opts.config)
  self.offerOptions = opts.offerOptions || {}
  self.answerOptions = opts.answerOptions || {}
  self.sdpTransform = opts.sdpTransform || function (sdp) { return sdp }
  self.streams = opts.streams || (opts.stream ? [opts.stream] : []) // support old "stream" option
  self.trickle = opts.trickle !== undefined ? opts.trickle : true
  self.allowHalfTrickle = opts.allowHalfTrickle !== undefined ? opts.allowHalfTrickle : false
  self.iceCompleteTimeout = opts.iceCompleteTimeout || ICECOMPLETE_TIMEOUT

  self.destroyed = false
  self.connected = false

  self.remoteAddress = undefined
  self.remoteFamily = undefined
  self.remotePort = undefined
  self.localAddress = undefined
  self.localFamily = undefined
  self.localPort = undefined

  self._wrtc = (opts.wrtc && typeof opts.wrtc === 'object')
    ? opts.wrtc
    : getBrowserRTC()

  if (!self._wrtc) {
    if (typeof window === 'undefined') {
      throw makeError('No WebRTC support: Specify `opts.wrtc` option in this environment', 'ERR_WEBRTC_SUPPORT')
    } else {
      throw makeError('No WebRTC support: Not a supported browser', 'ERR_WEBRTC_SUPPORT')
    }
  }

  self._pcReady = false
  self._channelReady = false
  self._iceComplete = false // ice candidate trickle done (got null candidate)
  self._iceCompleteTimer = null // send an offer/answer anyway after some timeout
  self._channel = null
  self._pendingCandidates = []

  self._isNegotiating = !self.initiator // is this peer waiting for negotiation to complete?
  self._batchedNegotiation = false // batch synchronous negotiations
  self._queuedNegotiation = false // is there a queued negotiation request?
  self._sendersAwaitingStable = []
  self._senderMap = new Map()
  self._firstStable = true
  self._closingInterval = null

  self._remoteTracks = []
  self._remoteStreams = []

  self._chunk = null
  self._cb = null
  self._interval = null

  try {
<<<<<<< HEAD
    self._pc = new (self._wrtc.RTCPeerConnection)(self.config)
  } catch (err) {
    self.destroy(err)
=======
    self._pc = new (self._wrtc.RTCPeerConnection)(self.config, self.constraints)
  } catch (err) {
    self.destroy(err)
  }

  if (self._isChromium || (self._wrtc && self._wrtc.electronDaemon)) { // HACK: Electron and Chromium need a promise shim
    shimPromiseAPI(self._wrtc.RTCPeerConnection, self._pc)
>>>>>>> 77bdb229
  }

  // We prefer feature detection whenever possible, but sometimes that's not
  // possible for certain implementations.
  self._isReactNativeWebrtc = typeof self._pc._peerConnectionId === 'number'

  self._pc.oniceconnectionstatechange = function () {
    self._onIceStateChange()
  }
  self._pc.onicegatheringstatechange = function () {
    self._onIceStateChange()
  }
  self._pc.onsignalingstatechange = function () {
    self._onSignalingStateChange()
  }
  self._pc.onicecandidate = function (event) {
    self._onIceCandidate(event)
  }

  // Other spec events, unused by this implementation:
  // - onconnectionstatechange
  // - onicecandidateerror
  // - onfingerprintfailure
  // - onnegotiationneeded

  if (self.initiator) {
    self._setupData({
      channel: self._pc.createDataChannel(self.channelName, self.channelConfig)
    })
  } else {
    self._pc.ondatachannel = function (event) {
      self._setupData(event)
    }
  }

  if (self.streams) {
    self.streams.forEach(function (stream) {
      self.addStream(stream)
    })
  }
  self._pc.ontrack = function (event) {
    self._onTrack(event)
  }

  if (self.initiator) {
    self._needsNegotiation()
  }

  self._onFinishBound = function () {
    self._onFinish()
  }
  self.once('finish', self._onFinishBound)
}

Peer.WEBRTC_SUPPORT = !!getBrowserRTC()

/**
 * Expose peer and data channel config for overriding all Peer
 * instances. Otherwise, just set opts.config or opts.channelConfig
 * when constructing a Peer.
 */
Peer.config = {
  iceServers: [
    {
      urls: 'stun:stun.l.google.com:19302'
    },
    {
      urls: 'stun:global.stun.twilio.com:3478?transport=udp'
    }
  ],
  sdpSemantics: 'unified-plan'
}
Peer.channelConfig = {}

Object.defineProperty(Peer.prototype, 'bufferSize', {
  get: function () {
    var self = this
    return (self._channel && self._channel.bufferedAmount) || 0
  }
})

Peer.prototype.address = function () {
  var self = this
  return { port: self.localPort, family: self.localFamily, address: self.localAddress }
}

Peer.prototype.signal = function (data) {
  var self = this
  if (self.destroyed) throw makeError('cannot signal after peer is destroyed', 'ERR_SIGNALING')
  if (typeof data === 'string') {
    try {
      data = JSON.parse(data)
    } catch (err) {
      data = {}
    }
  }
  self._debug('signal()')

  if (data.renegotiate && self.initiator) {
    self._debug('got request to renegotiate')
    self._needsNegotiation()
  }
  if (data.transceiverRequest && self.initiator) {
    self._debug('got request for transceiver')
    self.addTransceiver(data.transceiverRequest.kind, data.transceiverRequest.init)
  }
  if (data.candidate) {
    if (self._pc.localDescription && self._pc.localDescription.type && self._pc.remoteDescription && self._pc.remoteDescription.type) {
      self._addIceCandidate(data.candidate)
    } else {
      self._pendingCandidates.push(data.candidate)
    }
  }
  if (data.sdp) {
    self._pc.setRemoteDescription(new (self._wrtc.RTCSessionDescription)(data)).then(function () {
      if (self.destroyed) return

      self._pendingCandidates.forEach(function (candidate) {
        self._addIceCandidate(candidate)
      })
      self._pendingCandidates = []

      if (self._pc.remoteDescription.type === 'offer') self._createAnswer()
    }).catch(function (err) { self.destroy(makeError(err, 'ERR_SET_REMOTE_DESCRIPTION')) })
  }
  if (!data.sdp && !data.candidate && !data.renegotiate && !data.transceiverRequest) {
    self.destroy(makeError('signal() called with invalid signal data', 'ERR_SIGNALING'))
  }
}

Peer.prototype._addIceCandidate = function (candidate) {
  var self = this
  try {
    self._pc.addIceCandidate(
      new self._wrtc.RTCIceCandidate(candidate),
      noop,
      function (err) { self.destroy(makeError(err, 'ERR_ADD_ICE_CANDIDATE')) }
    )
  } catch (err) {
    self.destroy(makeError('error adding candidate: ' + err.message, 'ERR_ADD_ICE_CANDIDATE'))
  }
}

/**
 * Send text/binary data to the remote peer.
 * @param {ArrayBufferView|ArrayBuffer|Buffer|string|Blob} chunk
 */
Peer.prototype.send = function (chunk) {
  var self = this
  self._channel.send(chunk)
}

/**
 * Add a Transceiver to the connection.
 * @param {String} kind
 * @param {Object} init
 */
Peer.prototype.addTransceiver = function (kind, init) {
  var self = this

  self._debug('addTransceiver()')

  if (self.initiator) {
    try {
      self._pc.addTransceiver(kind, init)
      self._needsNegotiation()
    } catch (err) {
      self.destroy(err)
    }
  } else {
    self.emit('signal', { // request initiator to renegotiate
      transceiverRequest: { kind, init }
    })
  }
}

/**
 * Add a MediaStream to the connection.
 * @param {MediaStream} stream
 */
Peer.prototype.addStream = function (stream) {
  var self = this

  self._debug('addStream()')

  stream.getTracks().forEach(function (track) {
    self.addTrack(track, stream)
  })
}

/**
 * Add a MediaStreamTrack to the connection.
 * @param {MediaStreamTrack} track
 * @param {MediaStream} stream
 */
Peer.prototype.addTrack = function (track, stream) {
  var self = this

  self._debug('addTrack()')

  var submap = self._senderMap.get(track) || new Map() // nested Maps map [track, stream] to sender
  var sender = submap.get(stream)
  if (!sender) {
    sender = self._pc.addTrack(track, stream)
    submap.set(stream, sender)
    self._senderMap.set(track, submap)
    self._needsNegotiation()
  } else if (sender.removed) {
    self.destroy(makeError('Track has been removed. You should enable/disable tracks that you want to re-add.'), 'ERR_SENDER_REMOVED')
  } else {
    self.destroy(makeError('Track has already been added to that stream.'), 'ERR_SENDER_ALREADY_ADDED')
  }
}

/**
 * Replace a MediaStreamTrack by another in the connection.
 * @param {MediaStreamTrack} oldTrack
 * @param {MediaStreamTrack} newTrack
 * @param {MediaStream} stream
 */
Peer.prototype.replaceTrack = function (oldTrack, newTrack, stream) {
  var self = this

  self._debug('replaceTrack()')

  var submap = self._senderMap.get(oldTrack)
  var sender = submap ? submap.get(stream) : null
  if (!sender) {
    self.destroy(makeError('Cannot replace track that was never added.'), 'ERR_TRACK_NOT_ADDED')
  }
  if (newTrack) self._senderMap.set(newTrack, submap)

  if (sender.replaceTrack != null) {
    sender.replaceTrack(newTrack)
  } else {
    self.destroy(makeError('replaceTrack is not supported in this browser', 'ERR_UNSUPPORTED_REPLACETRACK'))
  }
}

/**
 * Remove a MediaStreamTrack from the connection.
 * @param {MediaStreamTrack} track
 * @param {MediaStream} stream
 */
Peer.prototype.removeTrack = function (track, stream) {
  var self = this

  self._debug('removeSender()')

  var submap = self._senderMap.get(track)
  var sender = submap ? submap.get(stream) : null
  if (!sender) {
    self.destroy(makeError('Cannot remove track that was never added.', 'ERR_TRACK_NOT_ADDED'))
  }
  try {
    sender.removed = true
    self._pc.removeTrack(sender)
  } catch (err) {
    if (err.name === 'NS_ERROR_UNEXPECTED') {
      self._sendersAwaitingStable.push(sender) // HACK: Firefox must wait until (signalingState === stable) https://bugzilla.mozilla.org/show_bug.cgi?id=1133874
    } else {
      self.destroy(err)
    }
  }
}

/**
 * Remove a MediaStream from the connection.
 * @param {MediaStream} stream
 */
Peer.prototype.removeStream = function (stream) {
  var self = this

  self._debug('removeSenders()')

  stream.getTracks().forEach(function (track) {
    self.removeTrack(track, stream)
  })
}

Peer.prototype._needsNegotiation = function () {
  var self = this

  self._debug('_needsNegotiation')
  if (self._batchedNegotiation) return // batch synchronous renegotiations
  self._batchedNegotiation = true
  setTimeout(function () {
    self._batchedNegotiation = false
    self._debug('starting batched negotiation')
    self.negotiate()
  }, 0)
}

Peer.prototype.negotiate = function () {
  var self = this

  if (self.initiator) {
    if (self._isNegotiating) {
      self._queuedNegotiation = true
      self._debug('already negotiating, queueing')
    } else {
      self._debug('start negotiation')
      setTimeout(() => { // HACK: Chrome crashes if we immediately call createOffer
        self._createOffer()
      }, 0)
    }
  } else {
    if (!self._isNegotiating) {
      self._debug('requesting negotiation from initiator')
      self.emit('signal', { // request initiator to renegotiate
        renegotiate: true
      })
    }
  }
  self._isNegotiating = true
}

// TODO: Delete this method once readable-stream is updated to contain a default
// implementation of destroy() that automatically calls _destroy()
// See: https://github.com/nodejs/readable-stream/issues/283
Peer.prototype.destroy = function (err) {
  var self = this
  self._destroy(err, function () {})
}

Peer.prototype._destroy = function (err, cb) {
  var self = this
  if (self.destroyed) return

  self._debug('destroy (error: %s)', err && (err.message || err))

  self.readable = self.writable = false

  if (!self._readableState.ended) self.push(null)
  if (!self._writableState.finished) self.end()

  self.destroyed = true
  self.connected = false
  self._pcReady = false
  self._channelReady = false
  self._remoteTracks = null
  self._remoteStreams = null
  self._senderMap = null

  clearInterval(self._closingInterval)
  self._closingInterval = null

  clearInterval(self._interval)
  self._interval = null
  self._chunk = null
  self._cb = null

  if (self._onFinishBound) self.removeListener('finish', self._onFinishBound)
  self._onFinishBound = null

  if (self._channel) {
    try {
      self._channel.close()
    } catch (err) {}

    self._channel.onmessage = null
    self._channel.onopen = null
    self._channel.onclose = null
    self._channel.onerror = null
  }
  if (self._pc) {
    try {
      self._pc.close()
    } catch (err) {}

    self._pc.oniceconnectionstatechange = null
    self._pc.onicegatheringstatechange = null
    self._pc.onsignalingstatechange = null
    self._pc.onicecandidate = null
    self._pc.ontrack = null
    self._pc.ondatachannel = null
  }
  self._pc = null
  self._channel = null

  if (err) self.emit('error', err)
  self.emit('close')
  cb()
}

Peer.prototype._setupData = function (event) {
  var self = this
  if (!event.channel) {
    // In some situations `pc.createDataChannel()` returns `undefined` (in wrtc),
    // which is invalid behavior. Handle it gracefully.
    // See: https://github.com/feross/simple-peer/issues/163
    return self.destroy(makeError('Data channel event is missing `channel` property', 'ERR_DATA_CHANNEL'))
  }

  self._channel = event.channel
  self._channel.binaryType = 'arraybuffer'

  if (typeof self._channel.bufferedAmountLowThreshold === 'number') {
    self._channel.bufferedAmountLowThreshold = MAX_BUFFERED_AMOUNT
  }

  self.channelName = self._channel.label

  self._channel.onmessage = function (event) {
    self._onChannelMessage(event)
  }
  self._channel.onbufferedamountlow = function () {
    self._onChannelBufferedAmountLow()
  }
  self._channel.onopen = function () {
    self._onChannelOpen()
  }
  self._channel.onclose = function () {
    self._onChannelClose()
  }
  self._channel.onerror = function (err) {
    self.destroy(makeError(err, 'ERR_DATA_CHANNEL'))
  }

  // HACK: Chrome will sometimes get stuck in readyState "closing", let's check for this condition
  // https://bugs.chromium.org/p/chromium/issues/detail?id=882743
  var isClosing = false
  self._closingInterval = setInterval(function () { // No "onclosing" event
    if (self._channel && self._channel.readyState === 'closing') {
      if (isClosing) self._onChannelClose() // closing timed out: equivalent to onclose firing
      isClosing = true
    } else {
      isClosing = false
    }
  }, CHANNEL_CLOSING_TIMEOUT)
}

Peer.prototype._read = function () {}

Peer.prototype._write = function (chunk, encoding, cb) {
  var self = this
  if (self.destroyed) return cb(makeError('cannot write after peer is destroyed', 'ERR_DATA_CHANNEL'))

  if (self.connected) {
    try {
      self.send(chunk)
    } catch (err) {
      return self.destroy(makeError(err, 'ERR_DATA_CHANNEL'))
    }
    if (self._channel.bufferedAmount > MAX_BUFFERED_AMOUNT) {
      self._debug('start backpressure: bufferedAmount %d', self._channel.bufferedAmount)
      self._cb = cb
    } else {
      cb(null)
    }
  } else {
    self._debug('write before connect')
    self._chunk = chunk
    self._cb = cb
  }
}

// When stream finishes writing, close socket. Half open connections are not
// supported.
Peer.prototype._onFinish = function () {
  var self = this
  if (self.destroyed) return

  if (self.connected) {
    destroySoon()
  } else {
    self.once('connect', destroySoon)
  }

  // Wait a bit before destroying so the socket flushes.
  // TODO: is there a more reliable way to accomplish this?
  function destroySoon () {
    setTimeout(function () {
      self.destroy()
    }, 1000)
  }
}

Peer.prototype._startIceCompleteTimeout = function () {
  var self = this
  if (self.destroyed) return
  if (self._iceCompleteTimer) return
  self._debug('started iceComplete timeout')
  self._iceCompleteTimer = setTimeout(function () {
    if (!self._iceComplete) {
      self._iceComplete = true
      self._debug('iceComplete timeout completed')
      self.emit('iceTimeout')
      self.emit('_iceComplete')
    }
  }, self.iceCompleteTimeout)
}

Peer.prototype._createOffer = function () {
  var self = this
  if (self.destroyed) return

  self._pc.createOffer(self.offerOptions).then(function (offer) {
    if (self.destroyed) return
    if (!self.trickle && !self.allowHalfTrickle) offer.sdp = filterTrickle(offer.sdp)
    offer.sdp = self.sdpTransform(offer.sdp)
    self._pc.setLocalDescription(offer).then(onSuccess).catch(onError)

    function onSuccess () {
      self._debug('createOffer success')
      if (self.destroyed) return
      if (self.trickle || self._iceComplete) sendOffer()
      else self.once('_iceComplete', sendOffer) // wait for candidates
    }

    function onError (err) {
      self.destroy(makeError(err, 'ERR_SET_LOCAL_DESCRIPTION'))
    }

    function sendOffer () {
      if (self.destroyed) return
      var signal = self._pc.localDescription || offer
      self._debug('signal')
      self.emit('signal', {
        type: signal.type,
        sdp: signal.sdp
      })
    }
  }).catch(function (err) { self.destroy(makeError(err, 'ERR_CREATE_OFFER')) })
}

Peer.prototype._requestMissingTransceivers = function () {
  var self = this

  ;['audio', 'video'].forEach(kind => {
    var lines = self._pc.remoteDescription.sdp.split('\n').filter(l => l.slice(0, 7) === 'm=' + kind)
    var tracks = []
    self._senderMap.forEach(trackMap => {
      trackMap.forEach(sender => {
        if (sender.track && sender.track.kind === kind) tracks.push(sender.track)
      })
    })

    if (lines.length < tracks.length) {
      for (var i = 0; i < (tracks.length - lines.length); i++) {
        self._debug('requesting transceiver of kind', kind)
        self.addTransceiver(kind)
      }
    }
  })
}

Peer.prototype._createAnswer = function () {
  var self = this
  if (self.destroyed) return

  self._pc.createAnswer(self.answerOptions).then(function (answer) {
    if (self.destroyed) return
    if (!self.trickle && !self.allowHalfTrickle) answer.sdp = filterTrickle(answer.sdp)
    answer.sdp = self.sdpTransform(answer.sdp)
    self._pc.setLocalDescription(answer).then(onSuccess).catch(onError)

    function onSuccess () {
      if (self.destroyed) return
      if (self.trickle || self._iceComplete) sendAnswer()
      else self.once('_iceComplete', sendAnswer)
    }

    function onError (err) {
      self.destroy(makeError(err, 'ERR_SET_LOCAL_DESCRIPTION'))
    }

    function sendAnswer () {
      if (self.destroyed) return
      var signal = self._pc.localDescription || answer
      self._debug('signal')
      self.emit('signal', {
        type: signal.type,
        sdp: signal.sdp
      })
      if (!self.initiator) self._requestMissingTransceivers()
    }
  }).catch(function (err) { self.destroy(makeError(err, 'ERR_CREATE_ANSWER')) })
}

Peer.prototype._onIceStateChange = function () {
  var self = this
  if (self.destroyed) return
  var iceConnectionState = self._pc.iceConnectionState
  var iceGatheringState = self._pc.iceGatheringState

  self._debug(
    'iceStateChange (connection: %s) (gathering: %s)',
    iceConnectionState,
    iceGatheringState
  )
  self.emit('iceStateChange', iceConnectionState, iceGatheringState)

  if (iceConnectionState === 'connected' || iceConnectionState === 'completed') {
    self._pcReady = true
    self._maybeReady()
  }
  if (iceConnectionState === 'failed') {
    self.destroy(makeError('Ice connection failed.', 'ERR_ICE_CONNECTION_FAILURE'))
  }
  if (iceConnectionState === 'closed') {
    self.destroy(makeError('Ice connection closed.', 'ERR_ICE_CONNECTION_CLOSED'))
  }
}

Peer.prototype.getStats = function (cb) {
  var self = this

  // Promise-based getStats() (standard)
  if (self._pc.getStats.length === 0) {
    self._pc.getStats().then(function (res) {
      var reports = []
      res.forEach(function (report) {
        reports.push(flattenValues(report))
      })
      cb(null, reports)
    }, function (err) { cb(err) })

  // Two-parameter callback-based getStats() (deprecated, former standard)
  } else if (self._isReactNativeWebrtc) {
    self._pc.getStats(null, function (res) {
      var reports = []
      res.forEach(function (report) {
        reports.push(flattenValues(report))
      })
      cb(null, reports)
    }, function (err) { cb(err) })

  // Single-parameter callback-based getStats() (non-standard)
  } else if (self._pc.getStats.length > 0) {
    self._pc.getStats(function (res) {
      // If we destroy connection in `connect` callback this code might happen to run when actual connection is already closed
      if (self.destroyed) return

      var reports = []
      res.result().forEach(function (result) {
        var report = {}
        result.names().forEach(function (name) {
          report[name] = result.stat(name)
        })
        report.id = result.id
        report.type = result.type
        report.timestamp = result.timestamp
        reports.push(flattenValues(report))
      })
      cb(null, reports)
    }, function (err) { cb(err) })

  // Unknown browser, skip getStats() since it's anyone's guess which style of
  // getStats() they implement.
  } else {
    cb(null, [])
  }

  // statreports can come with a value array instead of properties
  function flattenValues (report) {
    if (Object.prototype.toString.call(report.values) === '[object Array]') {
      report.values.forEach(function (value) {
        Object.assign(report, value)
      })
    }
    return report
  }
}

Peer.prototype._maybeReady = function () {
  var self = this
  self._debug('maybeReady pc %s channel %s', self._pcReady, self._channelReady)
  if (self.connected || self._connecting || !self._pcReady || !self._channelReady) return

  self._connecting = true

  // HACK: We can't rely on order here, for details see https://github.com/js-platform/node-webrtc/issues/339
  function findCandidatePair () {
    if (self.destroyed) return

    self.getStats(function (err, items) {
      if (self.destroyed) return

      // Treat getStats error as non-fatal. It's not essential.
      if (err) items = []

      var remoteCandidates = {}
      var localCandidates = {}
      var candidatePairs = {}
      var foundSelectedCandidatePair = false

      items.forEach(function (item) {
        // TODO: Once all browsers support the hyphenated stats report types, remove
        // the non-hypenated ones
        if (item.type === 'remotecandidate' || item.type === 'remote-candidate') {
          remoteCandidates[item.id] = item
        }
        if (item.type === 'localcandidate' || item.type === 'local-candidate') {
          localCandidates[item.id] = item
        }
        if (item.type === 'candidatepair' || item.type === 'candidate-pair') {
          candidatePairs[item.id] = item
        }
      })

      items.forEach(function (item) {
        // Spec-compliant
        if (item.type === 'transport' && item.selectedCandidatePairId) {
          setSelectedCandidatePair(candidatePairs[item.selectedCandidatePairId])
        }

        // Old implementations
        if (
          (item.type === 'googCandidatePair' && item.googActiveConnection === 'true') ||
          ((item.type === 'candidatepair' || item.type === 'candidate-pair') && item.selected)
        ) {
          setSelectedCandidatePair(item)
        }
      })

      function setSelectedCandidatePair (selectedCandidatePair) {
        foundSelectedCandidatePair = true

        var local = localCandidates[selectedCandidatePair.localCandidateId]

        if (local && (local.ip || local.address)) {
          // Spec
          self.localAddress = local.ip || local.address
          self.localPort = Number(local.port)
        } else if (local && local.ipAddress) {
          // Firefox
          self.localAddress = local.ipAddress
          self.localPort = Number(local.portNumber)
        } else if (typeof selectedCandidatePair.googLocalAddress === 'string') {
          // TODO: remove this once Chrome 58 is released
          local = selectedCandidatePair.googLocalAddress.split(':')
          self.localAddress = local[0]
          self.localPort = Number(local[1])
        }
        self.localFamily = self.localAddress.includes(':') ? 'IPv6' : 'IPv4'

        var remote = remoteCandidates[selectedCandidatePair.remoteCandidateId]

        if (remote && (remote.ip || remote.address)) {
          // Spec
          self.remoteAddress = remote.ip || remote.address
          self.remotePort = Number(remote.port)
        } else if (remote && remote.ipAddress) {
          // Firefox
          self.remoteAddress = remote.ipAddress
          self.remotePort = Number(remote.portNumber)
        } else if (typeof selectedCandidatePair.googRemoteAddress === 'string') {
          // TODO: remove this once Chrome 58 is released
          remote = selectedCandidatePair.googRemoteAddress.split(':')
          self.remoteAddress = remote[0]
          self.remotePort = Number(remote[1])
        }
        self.remoteFamily = self.remoteAddress.includes(':') ? 'IPv6' : 'IPv4'

        self._debug(
          'connect local: %s:%s remote: %s:%s',
          self.localAddress, self.localPort, self.remoteAddress, self.remotePort
        )
      }

      // Ignore candidate pair selection in browsers like Safari 11 that do not have any local or remote candidates
      // But wait until at least 1 candidate pair is available
      if (!foundSelectedCandidatePair && (!Object.keys(candidatePairs).length || Object.keys(localCandidates).length)) {
        setTimeout(findCandidatePair, 100)
        return
      } else {
        self._connecting = false
        self.connected = true
      }

      if (self._chunk) {
        try {
          self.send(self._chunk)
        } catch (err) {
          return self.destroy(makeError(err, 'ERR_DATA_CHANNEL'))
        }
        self._chunk = null
        self._debug('sent chunk from "write before connect"')

        var cb = self._cb
        self._cb = null
        cb(null)
      }

      // If `bufferedAmountLowThreshold` and 'onbufferedamountlow' are unsupported,
      // fallback to using setInterval to implement backpressure.
      if (typeof self._channel.bufferedAmountLowThreshold !== 'number') {
        self._interval = setInterval(function () { self._onInterval() }, 150)
        if (self._interval.unref) self._interval.unref()
      }

      self._debug('connect')
      self.emit('connect')
    })
  }
  findCandidatePair()
}

Peer.prototype._onInterval = function () {
  var self = this
  if (!self._cb || !self._channel || self._channel.bufferedAmount > MAX_BUFFERED_AMOUNT) {
    return
  }
  self._onChannelBufferedAmountLow()
}

Peer.prototype._onSignalingStateChange = function () {
  var self = this
  if (self.destroyed) return

  if (self._pc.signalingState === 'stable' && !self._firstStable) {
    self._isNegotiating = false

    // HACK: Firefox doesn't yet support removing tracks when signalingState !== 'stable'
    self._debug('flushing sender queue', self._sendersAwaitingStable)
    self._sendersAwaitingStable.forEach(function (sender) {
      self._pc.removeTrack(sender)
      self._queuedNegotiation = true
    })
    self._sendersAwaitingStable = []

    if (self._queuedNegotiation) {
      self._debug('flushing negotiation queue')
      self._queuedNegotiation = false
      self._needsNegotiation() // negotiate again
    }

    self._debug('negotiate')
    self.emit('negotiate')
  }
  self._firstStable = false

  self._debug('signalingStateChange %s', self._pc.signalingState)
  self.emit('signalingStateChange', self._pc.signalingState)
}

Peer.prototype._onIceCandidate = function (event) {
  var self = this
  if (self.destroyed) return
  if (event.candidate && self.trickle) {
    self.emit('signal', {
      candidate: {
        candidate: event.candidate.candidate,
        sdpMLineIndex: event.candidate.sdpMLineIndex,
        sdpMid: event.candidate.sdpMid
      }
    })
  } else if (!event.candidate && !self._iceComplete) {
    self._iceComplete = true
    self.emit('_iceComplete')
  }
  // as soon as we've received one valid candidate start timeout
  if (event.candidate) {
    self._startIceCompleteTimeout()
  }
}

Peer.prototype._onChannelMessage = function (event) {
  var self = this
  if (self.destroyed) return
  var data = event.data
  if (data instanceof ArrayBuffer) data = Buffer.from(data)
  self.push(data)
}

Peer.prototype._onChannelBufferedAmountLow = function () {
  var self = this
  if (self.destroyed || !self._cb) return
  self._debug('ending backpressure: bufferedAmount %d', self._channel.bufferedAmount)
  var cb = self._cb
  self._cb = null
  cb(null)
}

Peer.prototype._onChannelOpen = function () {
  var self = this
  if (self.connected || self.destroyed) return
  self._debug('on channel open')
  self._channelReady = true
  self._maybeReady()
}

Peer.prototype._onChannelClose = function () {
  var self = this
  if (self.destroyed) return
  self._debug('on channel close')
  self.destroy()
}

Peer.prototype._onTrack = function (event) {
  var self = this
  if (self.destroyed) return

  event.streams.forEach(function (eventStream) {
    self._debug('on track')
    self.emit('track', event.track, eventStream)

    self._remoteTracks.push({
      track: event.track,
      stream: eventStream
    })

    if (self._remoteStreams.some(function (remoteStream) {
      return remoteStream.id === eventStream.id
    })) return // Only fire one 'stream' event, even though there may be multiple tracks per stream

    self._remoteStreams.push(eventStream)
    setTimeout(function () {
      self.emit('stream', eventStream) // ensure all tracks have been added
    }, 0)
  })
}

Peer.prototype._debug = function () {
  var self = this
  var args = [].slice.call(arguments)
  args[0] = '[' + self._id + '] ' + args[0]
  debug.apply(null, args)
}

// HACK: Filter trickle lines when trickle is disabled #354
function filterTrickle (sdp) {
  return sdp.replace(/a=ice-options:trickle\s\n/g, '')
}

function makeError (message, code) {
  var err = new Error(message)
  err.code = code
  return err
}

function noop () {}<|MERGE_RESOLUTION|>--- conflicted
+++ resolved
@@ -90,19 +90,9 @@
   self._interval = null
 
   try {
-<<<<<<< HEAD
     self._pc = new (self._wrtc.RTCPeerConnection)(self.config)
   } catch (err) {
     self.destroy(err)
-=======
-    self._pc = new (self._wrtc.RTCPeerConnection)(self.config, self.constraints)
-  } catch (err) {
-    self.destroy(err)
-  }
-
-  if (self._isChromium || (self._wrtc && self._wrtc.electronDaemon)) { // HACK: Electron and Chromium need a promise shim
-    shimPromiseAPI(self._wrtc.RTCPeerConnection, self._pc)
->>>>>>> 77bdb229
   }
 
   // We prefer feature detection whenever possible, but sometimes that's not
