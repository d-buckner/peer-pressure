# simple-peer [![travis][travis-image]][travis-url] [![coveralls][coveralls-image]][coveralls-url] [![npm][npm-image]][npm-url] [![downloads][downloads-image]][downloads-url] [![javascript style guide][standard-image]][standard-url] [![javascript style guide][sauce-image]][sauce-url]

[travis-image]: https://img.shields.io/travis/feross/simple-peer/master.svg
[travis-url]: https://travis-ci.org/feross/simple-peer
[coveralls-image]: https://coveralls.io/repos/github/feross/simple-peer/badge.svg?branch=master
[coveralls-url]: https://coveralls.io/github/feross/simple-peer?branch=master
[npm-image]: https://img.shields.io/npm/v/simple-peer.svg
[npm-url]: https://npmjs.org/package/simple-peer
[downloads-image]: https://img.shields.io/npm/dm/simple-peer.svg
[downloads-url]: https://npmjs.org/package/simple-peer
[standard-image]: https://img.shields.io/badge/code_style-standard-brightgreen.svg
[standard-url]: https://standardjs.com
[sauce-image]: https://saucelabs.com/buildstatus/simple-peer
[sauce-url]: https://saucelabs.com/u/simple-peer

#### Simple WebRTC video, voice, and data channels

## features

- concise, **node.js style** API for [WebRTC](https://en.wikipedia.org/wiki/WebRTC)
- **works in node and the browser!**
- supports **video/voice streams**
- supports **data channel**
  - text and binary data
  - node.js [duplex stream](http://nodejs.org/api/stream.html) interface
- supports advanced options like:
  - enable/disable [trickle ICE candidates](http://webrtchacks.com/trickle-ice/)
  - manually set config options
  - transceivers and renegotiation

This package is used by [WebTorrent](https://webtorrent.io) and [many others](#who-is-using-simple-peer).

- [install](#install)
- [examples](#usage)
  * [A simpler example](#a-simpler-example)
  * [data channels](#data-channels)
  * [video/voice](#videovoice)
  * [dynamic video/voice](#dynamic-videovoice)
  * [in node](#in-node)
- [api](#api)
- [events](#events)
- [error codes](#error-codes)
- [connecting more than 2 peers?](#connecting-more-than-2-peers)
- [memory usage](#memory-usage)
- [connection does not work on some networks?](#connection-does-not-work-on-some-networks)
- [Who is using `simple-peer`?](#who-is-using-simple-peer)
- [license](#license)

## install

```
npm install simple-peer
```

This package works in the browser with [browserify](https://browserify.org). If
you do not use a bundler, you can use the `simplepeer.min.js` standalone script
directly in a `<script>` tag. This exports a `SimplePeer` constructor on
`window`. Wherever you see `Peer` in the examples below, substitute that with
`SimplePeer`.

## usage

Let's create an html page that lets you manually connect two peers:

```html
<html>
  <body>
    <style>
      #outgoing {
        width: 600px;
        word-wrap: break-word;
        white-space: normal;
      }
    </style>
    <form>
      <textarea id="incoming"></textarea>
      <button type="submit">submit</button>
    </form>
    <pre id="outgoing"></pre>
    <script src="simplepeer.min.js"></script>
    <script>
      const p = new SimplePeer({
        initiator: location.hash === '#1',
        trickle: false
      })

      p.on('error', err => console.log('error', err))

      p.on('signal', data => {
        console.log('SIGNAL', JSON.stringify(data))
        document.querySelector('#outgoing').textContent = JSON.stringify(data)
      })

      document.querySelector('form').addEventListener('submit', ev => {
        ev.preventDefault()
        p.signal(JSON.parse(document.querySelector('#incoming').value))
      })

      p.on('connect', () => {
        console.log('CONNECT')
        p.send('whatever' + Math.random())
      })

      p.on('data', data => {
        console.log('data: ' + data)
      })
    </script>
  </body>
</html>
```

Visit `index.html#1` from one browser (the initiator) and `index.html` from another
browser (the receiver).

An "offer" will be generated by the initiator. Paste this into the receiver's form and
hit submit. The receiver generates an "answer". Paste this into the initiator's form and
hit submit.

Now you have a direct P2P connection between two browsers!

### A simpler example

This example create two peers **in the same web page**.

In a real-world application, *you would never do this*. The sender and receiver `Peer`
instances would exist in separate browsers. A "signaling server" (usually implemented with
websockets) would be used to exchange signaling data between the two browsers until a
peer-to-peer connection is established.

### data channels

```js
var Peer = require('simple-peer')

var peer1 = new Peer({ initiator: true })
var peer2 = new Peer()

peer1.on('signal', data => {
  // when peer1 has signaling data, give it to peer2 somehow
  peer2.signal(data)
})

peer2.on('signal', data => {
  // when peer2 has signaling data, give it to peer1 somehow
  peer1.signal(data)
})

peer1.on('connect', () => {
  // wait for 'connect' event before using the data channel
  peer1.send('hey peer2, how is it going?')
})

peer2.on('data', data => {
  // got a data channel message
  console.log('got a message from peer1: ' + data)
})
```

### video/voice

Video/voice is also super simple! In this example, peer1 sends video to peer2.

```js
var Peer = require('simple-peer')

// get video/voice stream
navigator.mediaDevices.getUserMedia({
  video: true,
  audio: true
}).then(gotMedia).catch(() => {})

function gotMedia (stream) {
  var peer1 = new Peer({ initiator: true, stream: stream })
  var peer2 = new Peer()

  peer1.on('signal', data => {
    peer2.signal(data)
  })

  peer2.on('signal', data => {
    peer1.signal(data)
  })

  peer2.on('stream', stream => {
    // got remote video stream, now let's show it in a video tag
    var video = document.querySelector('video')

    if ('srcObject' in video) {
      video.srcObject = stream
    } else {
      video.src = window.URL.createObjectURL(stream) // for older browsers
    }

    video.play()
  })
}
```

For two-way video, simply pass a `stream` option into both `Peer` constructors. Simple!

Please notice that `getUserMedia` only works in [pages loaded via **https**](https://developer.mozilla.org/en-US/docs/Web/API/MediaDevices/getUserMedia#Encryption_based_security).

### dynamic video/voice

It is also possible to establish a data-only connection at first, and later add
a video/voice stream, if desired.

```js
var Peer = require('simple-peer') // create peer without waiting for media

var peer1 = new Peer({ initiator: true }) // you don't need streams here
var peer2 = new Peer()

peer1.on('signal', data => {
  peer2.signal(data)
})

peer2.on('signal', data => {
  peer1.signal(data)
})

peer2.on('stream', stream => {
  // got remote video stream, now let's show it in a video tag
  var video = document.querySelector('video')

  if ('srcObject' in video) {
    video.srcObject = stream
  } else {
    video.src = window.URL.createObjectURL(stream) // for older browsers
  }

  video.play()
})

function addMedia (stream) {
  peer1.addStream(stream) // <- add streams to peer dynamically
}

// then, anytime later...
navigator.mediaDevices.getUserMedia({
  video: true,
  audio: true
}).then(addMedia).catch(() => {})
```

### in node

To use this library in node, pass in `opts.wrtc` as a parameter (see [the constructor options](#peer--new-peeropts)):

```js
var Peer = require('simple-peer')
var wrtc = require('wrtc')

var peer1 = new Peer({ initiator: true, wrtc: wrtc })
var peer2 = new Peer({ wrtc: wrtc })
```

<<<<<<< HEAD
=======
## Who is using `simple-peer`?

- [WebTorrent](http://webtorrent.io) - Streaming torrent client in the browser
- [Virus Cafe](https://virus.cafe) - Make a friend in 2 minutes
- [Instant.io](https://instant.io) - Secure, anonymous, streaming file transfer
- [Zencastr](https://zencastr.com) - Easily record your remote podcast interviews in studio quality.
- [Friends](https://github.com/moose-team/friends) - Peer-to-peer chat powered by the web
- [Socket.io-p2p](https://github.com/socketio/socket.io-p2p) - Official Socket.io P2P communication library
- [ScreenCat](https://maxogden.github.io/screencat/) - Screen sharing + remote collaboration app
- [WebCat](https://www.npmjs.com/package/webcat) - P2P pipe across the web using Github private/public key for auth
- [RTCCat](https://www.npmjs.com/package/rtcat) - WebRTC netcat
- [PeerNet](https://www.npmjs.com/package/peernet) - Peer-to-peer gossip network using randomized algorithms
- [PusherTC](http://pushertc.herokuapp.com) - Video chat with using Pusher. See [guide](http://blog.carbonfive.com/2014/10/16/webrtc-made-simple/).
- [lxjs-chat](https://github.com/feross/lxjs-chat) - Omegle-like video chat site
- [Whiteboard](https://github.com/feross/whiteboard) - P2P Whiteboard powered by WebRTC and WebTorrent
- [Peer Calls](https://peercalls.com) - WebRTC group video calling. Create a room. Share the link.
- [Netsix](https://mmorainville.github.io/netsix-gh-pages/) - Send videos to your friends using WebRTC so that they can watch them right away.
- [Stealthy](https://www.stealthy.im) - Stealthy is a decentralized, end-to-end encrypted, p2p chat application.
- [oorja.io](https://github.com/akshayKMR/oorja) - Effortless video-voice chat with realtime collaborative features. Extensible using react components 🙌
- [TalktoMe](https://talktome.space) - Skype alternative for audio/video conferencing based on WebRTC, but without the loss of packets.
- [CDNBye](https://github.com/cdnbye/hlsjs-p2p-engine) - CDNBye implements WebRTC datachannel to scale live/vod video streaming by peer-to-peer network using bittorrent-like protocol
- [Detox](https://github.com/Detox) - Overlay network for distributed anonymous P2P communications entirely in the browser
- [Metastream](https://github.com/samuelmaddock/metastream) - Watch streaming media with friends.
- [firepeer](https://github.com/natzcam/firepeer) - secure signalling and authentication using firebase realtime database
- [Genet](https://github.com/elavoie/webrtc-tree-overlay) - Fat-tree overlay to scale the number of concurrent WebRTC connections to a single source ([paper](https://arxiv.org/abs/1904.11402)).
- [WebRTC Connection Testing](https://github.com/elavoie/webrtc-connection-testing) - Quickly test direct connectivity between all pairs of participants ([demo](https://webrtc-connection-testing.herokuapp.com/)).
- [Firstdate.co](https://firstdate.co) - Online video dating for actually meeting people and not just messaging them
- [TensorChat](https://github.com/EhsaanIqbal/tensorchat) - It's simple - Create. Share. Chat.
- [On/Office](https://onoffice.app) - View your desktop in a WebVR-powered environment
- [Cyph](https://www.cyph.com) - Cryptographically secure messaging and social networking service, providing an extreme level of privacy combined with best-in-class ease of use
- [Ciphora](https://github.com/HR/ciphora) - A peer-to-peer end-to-end encrypted messaging chat app.
- [Whisthub](https://www.whisthub.com) - Online card game Color Whist with the possibility to start a video chat while playing.
- [Brie.fi/ng](https://brie.fi/ng) - Secure anonymous video chat
- [Peer.School](https://github.com/holtwick/peer2school) - Simple virtual classroom starting from the 1st class including video chat and real time whiteboard
- [FileFire](https://filefire.ca) - Transfer large files and folders at high speed without size limits.
- [safeShare](https://github.com/vj-abishek/airdrop) - Transfer files easily with text and voice communication.
- [CubeChat](https://cubechat.io) - Party in 3D 🎉
- [Homely School](https://homelyschool.com) - A virtual schooling system
- [AnyDrop](https://anydrop.io) - Cross-platform AirDrop alternative [with an Android app available at Google Play](https://play.google.com/store/apps/details?id=com.benjijanssens.anydrop) 
- *Your app here! - send a PR!*

>>>>>>> c405660a
## api

### `peer = new Peer([opts])`

Create a new WebRTC peer connection.

A "data channel" for text/binary communication is always established, because it's cheap and often useful. For video/voice communication, pass the `stream` option.

If `opts` is specified, then the default options (shown below) will be overridden.

```
{
  initiator: false,
  channelConfig: {},
  channelName: '<random string>',
  config: { iceServers: [{ urls: 'stun:stun.l.google.com:19302' }, { urls: 'stun:global.stun.twilio.com:3478?transport=udp' }] },
  offerOptions: {},
  answerOptions: {},
  sdpTransform: function (sdp) { return sdp },
  stream: false,
  streams: [],
  trickle: true,
  allowHalfTrickle: false,
  wrtc: {}, // RTCPeerConnection/RTCSessionDescription/RTCIceCandidate
  objectMode: false
}
```

The options do the following:

- `initiator` - set to `true` if this is the initiating peer
- `channelConfig` - custom webrtc data channel configuration (used by [`createDataChannel`](https://developer.mozilla.org/en-US/docs/Web/API/RTCPeerConnection/createDataChannel))
- `channelName` - custom webrtc data channel name
- `config` - custom webrtc configuration (used by [`RTCPeerConnection`](https://developer.mozilla.org/en-US/docs/Web/API/RTCPeerConnection) constructor)
- `offerOptions` - custom offer options (used by [`createOffer`](https://developer.mozilla.org/en-US/docs/Web/API/RTCPeerConnection/createOffer) method)
- `answerOptions` - custom answer options (used by [`createAnswer`](https://developer.mozilla.org/en-US/docs/Web/API/RTCPeerConnection/createAnswer) method)
- `sdpTransform` - function to transform the generated SDP signaling data (for advanced users)
- `stream` - if video/voice is desired, pass stream returned from [`getUserMedia`](https://developer.mozilla.org/en-US/docs/Web/API/MediaDevices/getUserMedia)
- `streams` - an array of MediaStreams returned from [`getUserMedia`](https://developer.mozilla.org/en-US/docs/Web/API/MediaDevices/getUserMedia)
- `trickle` - set to `false` to disable [trickle ICE](http://webrtchacks.com/trickle-ice/) and get a single 'signal' event (slower)
- `wrtc` - custom webrtc implementation, mainly useful in node to specify in the [wrtc](https://npmjs.com/package/wrtc) package. Contains an object with the properties:
  - [`RTCPeerConnection`](https://www.w3.org/TR/webrtc/#dom-rtcpeerconnection)
  - [`RTCSessionDescription`](https://www.w3.org/TR/webrtc/#dom-rtcsessiondescription)
  - [`RTCIceCandidate`](https://www.w3.org/TR/webrtc/#dom-rtcicecandidate)

- `objectMode` - set to `true` to create the stream in [Object Mode](https://nodejs.org/api/stream.html#stream_object_mode). In this mode, incoming string data is not automatically converted to `Buffer` objects.

### `peer.signal(data)`

Call this method whenever the remote peer emits a `peer.on('signal')` event.

The `data` will encapsulate a webrtc offer, answer, or ice candidate. These messages help
the peers to eventually establish a direct connection to each other. The contents of these
strings are an implementation detail that can be ignored by the user of this module;
simply pass the data from 'signal' events to the remote peer and call `peer.signal(data)`
to get connected.

### `peer.send(data)`

Send text/binary data to the remote peer. `data` can be any of several types: `String`,
`Buffer` (see [buffer](https://github.com/feross/buffer)), `ArrayBufferView` (`Uint8Array`,
etc.), `ArrayBuffer`, or `Blob` (in browsers that support it).

Note: If this method is called before the `peer.on('connect')` event has fired, then data
will be buffered.

### `peer.addStream(stream)`

Add a `MediaStream` to the connection.

### `peer.removeStream(stream)`

Remove a `MediaStream` from the connection.

### `peer.addTrack(track, stream)`

Add a `MediaStreamTrack` to the connection. Must also pass the `MediaStream` you want to attach it to.

### `peer.removeTrack(track, stream)`

Remove a `MediaStreamTrack` from the connection. Must also pass the `MediaStream` that it was attached to.

### `peer.replaceTrack(oldTrack, newTrack, stream)`

Replace a `MediaStreamTrack` with another track. Must also pass the `MediaStream` that the old track was attached to.

### `peer.addTransceiver(kind, init)`

Add a `RTCRtpTransceiver` to the connection. Can be used to add transceivers before adding tracks. Automatically called as neccesary by `addTrack`.

### `peer.destroy([err])`

Destroy and cleanup this peer connection.

If the optional `err` parameter is passed, then it will be emitted as an `'error'`
event on the stream.

### `Peer.WEBRTC_SUPPORT`

Detect native WebRTC support in the javascript environment.

```js
var Peer = require('simple-peer')

if (Peer.WEBRTC_SUPPORT) {
  // webrtc support!
} else {
  // fallback
}
```

### duplex stream

`Peer` objects are instances of `stream.Duplex`. They behave very similarly to a
`net.Socket` from the node core `net` module. The duplex stream reads/writes to the data
channel.

```js
var peer = new Peer(opts)
// ... signaling ...
peer.write(new Buffer('hey'))
peer.on('data', function (chunk) {
  console.log('got a chunk', chunk)
})
```

## events

`Peer` objects are instance of `EventEmitter`. Take a look at the [nodejs events documentation](https://nodejs.org/api/events.html) for more information.

Example of removing all registered **close**-event listeners:
```js
peer.removeAllListeners('close')
```

### `peer.on('signal', data => {})`

Fired when the peer wants to send signaling data to the remote peer.

**It is the responsibility of the application developer (that's you!) to get this data to
the other peer.** This usually entails using a websocket signaling server. This data is an
`Object`, so  remember to call `JSON.stringify(data)` to serialize it first. Then, simply
call `peer.signal(data)` on the remote peer.

(Be sure to listen to this event immediately to avoid missing it. For `initiator: true`
peers, it fires right away. For `initatior: false` peers, it fires when the remote
offer is received.)

### `peer.on('connect', () => {})`

Fired when the peer connection and data channel are ready to use.

### `peer.on('data', data => {})`

Received a message from the remote peer (via the data channel).

`data` will be either a `String` or a `Buffer/Uint8Array` (see [buffer](https://github.com/feross/buffer)).

### `peer.on('stream', stream => {})`

Received a remote video stream, which can be displayed in a video tag:

```js
peer.on('stream', stream => {
  var video = document.querySelector('video')
  if ('srcObject' in video) {
    video.srcObject = stream
  } else {
    video.src = window.URL.createObjectURL(stream)
  }
  video.play()
})
```

### `peer.on('track', (track, stream) => {})`

Received a remote audio/video track. Streams may contain multiple tracks.

### `peer.on('close', () => {})`

Called when the peer connection has closed.

### `peer.on('error', (err) => {})`

Fired when a fatal error occurs. Usually, this means bad signaling data was received from the remote peer.

`err` is an `Error` object.

## error codes

Errors returned by the `error` event have an `err.code` property that will indicate the origin of the failure.

Possible error codes:
- `ERR_WEBRTC_SUPPORT`
- `ERR_CREATE_OFFER`
- `ERR_CREATE_ANSWER`
- `ERR_SET_LOCAL_DESCRIPTION`
- `ERR_SET_REMOTE_DESCRIPTION`
- `ERR_ADD_ICE_CANDIDATE`
- `ERR_ICE_CONNECTION_FAILURE`
- `ERR_SIGNALING`
- `ERR_DATA_CHANNEL`
- `ERR_CONNECTION_FAILURE`


## connecting more than 2 peers?

The simplest way to do that is to create a full-mesh topology. That means that every peer
opens a connection to every other peer. To illustrate:

![full mesh topology](img/full-mesh.png)

To broadcast a message, just iterate over all the peers and call `peer.send`.

So, say you have 3 peers. Then, when a peer wants to send some data it must send it 2
times, once to each of the other peers. So you're going to want to be a bit careful about
the size of the data you send.

Full mesh topologies don't scale well when the number of peers is very large. The total
number of edges in the network will be ![full mesh formula](img/full-mesh-formula.png)
where `n` is the number of peers.

For clarity, here is the code to connect 3 peers together:

#### Peer 1

```js
// These are peer1's connections to peer2 and peer3
var peer2 = new Peer({ initiator: true })
var peer3 = new Peer({ initiator: true })

peer2.on('signal', data => {
  // send this signaling data to peer2 somehow
})

peer2.on('connect', () => {
  peer2.send('hi peer2, this is peer1')
})

peer2.on('data', data => {
  console.log('got a message from peer2: ' + data)
})

peer3.on('signal', data => {
  // send this signaling data to peer3 somehow
})

peer3.on('connect', () => {
  peer3.send('hi peer3, this is peer1')
})

peer3.on('data', data => {
  console.log('got a message from peer3: ' + data)
})
```

#### Peer 2

```js
// These are peer2's connections to peer1 and peer3
var peer1 = new Peer()
var peer3 = new Peer({ initiator: true })

peer1.on('signal', data => {
  // send this signaling data to peer1 somehow
})

peer1.on('connect', () => {
  peer1.send('hi peer1, this is peer2')
})

peer1.on('data', data => {
  console.log('got a message from peer1: ' + data)
})

peer3.on('signal', data => {
  // send this signaling data to peer3 somehow
})

peer3.on('connect', () => {
  peer3.send('hi peer3, this is peer2')
})

peer3.on('data', data => {
  console.log('got a message from peer3: ' + data)
})
```

#### Peer 3

```js
// These are peer3's connections to peer1 and peer2
var peer1 = new Peer()
var peer2 = new Peer()

peer1.on('signal', data => {
  // send this signaling data to peer1 somehow
})

peer1.on('connect', () => {
  peer1.send('hi peer1, this is peer3')
})

peer1.on('data', data => {
  console.log('got a message from peer1: ' + data)
})

peer2.on('signal', data => {
  // send this signaling data to peer2 somehow
})

peer2.on('connect', () => {
  peer2.send('hi peer2, this is peer3')
})

peer2.on('data', data => {
  console.log('got a message from peer2: ' + data)
})
```

## memory usage

If you call `peer.send(buf)`, `simple-peer` is not keeping a reference to `buf`
and sending the buffer at some later point in time. We immediately call
`channel.send()` on the data channel. So it should be fine to mutate the buffer
right afterward.

However, beware that `peer.write(buf)` (a writable stream method) does not have
the same contract. It will potentially buffer the data and call
`channel.send()` at a future point in time, so definitely don't assume it's
safe to mutate the buffer.


## connection does not work on some networks?

If a direct connection fails, in particular, because of NAT traversal and/or firewalls,
WebRTC ICE uses an intermediary (relay) TURN server. In other words, ICE will first use
STUN with UDP to directly connect peers and, if that fails, will fall back to a TURN relay
server.

In order to use a TURN server, you must specify the `config` option to the `Peer`
constructor. See the API docs above.

[![js-standard-style](https://cdn.rawgit.com/feross/standard/master/badge.svg)](https://github.com/feross/standard)


## Who is using `simple-peer`?

- [WebTorrent](http://webtorrent.io) - Streaming torrent client in the browser
- [Instant.io](https://instant.io) - Secure, anonymous, streaming file transfer
- [Zencastr](https://zencastr.com) - Easily record your remote podcast interviews in studio quality.
- [Friends](https://github.com/moose-team/friends) - Peer-to-peer chat powered by the web
- [Socket.io-p2p](https://github.com/socketio/socket.io-p2p) - Official Socket.io P2P communication library
- [ScreenCat](https://maxogden.github.io/screencat/) - Screen sharing + remote collaboration app
- [WebCat](https://www.npmjs.com/package/webcat) - P2P pipe across the web using Github private/public key for auth
- [RTCCat](https://www.npmjs.com/package/rtcat) - WebRTC netcat
- [PeerNet](https://www.npmjs.com/package/peernet) - Peer-to-peer gossip network using randomized algorithms
- [PusherTC](http://pushertc.herokuapp.com) - Video chat with using Pusher. See [guide](http://blog.carbonfive.com/2014/10/16/webrtc-made-simple/).
- [lxjs-chat](https://github.com/feross/lxjs-chat) - Omegle-like video chat site
- [Whiteboard](https://github.com/feross/whiteboard) - P2P Whiteboard powered by WebRTC and WebTorrent
- [Peer Calls](https://peercalls.com) - WebRTC group video calling. Create a room. Share the link.
- [Netsix](https://mmorainville.github.io/netsix-gh-pages/) - Send videos to your friends using WebRTC so that they can watch them right away.
- [Stealthy](https://www.stealthy.im) - Stealthy is a decentralized, end-to-end encrypted, p2p chat application.
- [oorja.io](https://github.com/akshayKMR/oorja) - Effortless video-voice chat with realtime collaborative features. Extensible using react components 🙌
- [TalktoMe](https://talktome.space) - Skype alternative for audio/video conferencing based on WebRTC, but without the loss of packets.
- [CDNBye](https://github.com/cdnbye/hlsjs-p2p-engine) - CDNBye implements WebRTC datachannel to scale live/vod video streaming by peer-to-peer network using bittorrent-like protocol
- [Detox](https://github.com/Detox) - Overlay network for distributed anonymous P2P communications entirely in the browser
- [Metastream](https://github.com/samuelmaddock/metastream) - Watch streaming media with friends.
- [firepeer](https://github.com/natzcam/firepeer) - secure signalling and authentication using firebase realtime database
- [Genet](https://github.com/elavoie/webrtc-tree-overlay) - Fat-tree overlay to scale the number of concurrent WebRTC connections to a single source ([paper](https://arxiv.org/abs/1904.11402)).
- [WebRTC Connection Testing](https://github.com/elavoie/webrtc-connection-testing) - Quickly test direct connectivity between all pairs of participants ([demo](https://webrtc-connection-testing.herokuapp.com/)).
- [Firstdate.co](https://firstdate.co) - Online video dating for actually meeting people and not just messaging them
- [TensorChat](https://github.com/EhsaanIqbal/tensorchat) - It's simple - Create. Share. Chat.
- [On/Office](https://onoffice.app) - View your desktop in a WebVR-powered environment
- [Cyph](https://www.cyph.com) - Cryptographically secure messaging and social networking service, providing an extreme level of privacy combined with best-in-class ease of use
- [Ciphora](https://github.com/HR/ciphora) - A peer-to-peer end-to-end encrypted messaging chat app.
- [Whisthub](https://www.whisthub.com) - Online card game Color Whist with the possibility to start a video chat while playing.
- [Brie.fi/ng](https://brie.fi/ng) - Secure anonymous video chat
- [Peer.School](https://github.com/holtwick/peer2school) - Simple virtual classroom starting from the 1st class including video chat and real time whiteboard
- *Your app here! - send a PR!*

## license

MIT. Copyright (c) [Feross Aboukhadijeh](http://feross.org).<|MERGE_RESOLUTION|>--- conflicted
+++ resolved
@@ -255,8 +255,352 @@
 var peer2 = new Peer({ wrtc: wrtc })
 ```
 
-<<<<<<< HEAD
-=======
+## api
+
+### `peer = new Peer([opts])`
+
+Create a new WebRTC peer connection.
+
+A "data channel" for text/binary communication is always established, because it's cheap and often useful. For video/voice communication, pass the `stream` option.
+
+If `opts` is specified, then the default options (shown below) will be overridden.
+
+```
+{
+  initiator: false,
+  channelConfig: {},
+  channelName: '<random string>',
+  config: { iceServers: [{ urls: 'stun:stun.l.google.com:19302' }, { urls: 'stun:global.stun.twilio.com:3478?transport=udp' }] },
+  offerOptions: {},
+  answerOptions: {},
+  sdpTransform: function (sdp) { return sdp },
+  stream: false,
+  streams: [],
+  trickle: true,
+  allowHalfTrickle: false,
+  wrtc: {}, // RTCPeerConnection/RTCSessionDescription/RTCIceCandidate
+  objectMode: false
+}
+```
+
+The options do the following:
+
+- `initiator` - set to `true` if this is the initiating peer
+- `channelConfig` - custom webrtc data channel configuration (used by [`createDataChannel`](https://developer.mozilla.org/en-US/docs/Web/API/RTCPeerConnection/createDataChannel))
+- `channelName` - custom webrtc data channel name
+- `config` - custom webrtc configuration (used by [`RTCPeerConnection`](https://developer.mozilla.org/en-US/docs/Web/API/RTCPeerConnection) constructor)
+- `offerOptions` - custom offer options (used by [`createOffer`](https://developer.mozilla.org/en-US/docs/Web/API/RTCPeerConnection/createOffer) method)
+- `answerOptions` - custom answer options (used by [`createAnswer`](https://developer.mozilla.org/en-US/docs/Web/API/RTCPeerConnection/createAnswer) method)
+- `sdpTransform` - function to transform the generated SDP signaling data (for advanced users)
+- `stream` - if video/voice is desired, pass stream returned from [`getUserMedia`](https://developer.mozilla.org/en-US/docs/Web/API/MediaDevices/getUserMedia)
+- `streams` - an array of MediaStreams returned from [`getUserMedia`](https://developer.mozilla.org/en-US/docs/Web/API/MediaDevices/getUserMedia)
+- `trickle` - set to `false` to disable [trickle ICE](http://webrtchacks.com/trickle-ice/) and get a single 'signal' event (slower)
+- `wrtc` - custom webrtc implementation, mainly useful in node to specify in the [wrtc](https://npmjs.com/package/wrtc) package. Contains an object with the properties:
+  - [`RTCPeerConnection`](https://www.w3.org/TR/webrtc/#dom-rtcpeerconnection)
+  - [`RTCSessionDescription`](https://www.w3.org/TR/webrtc/#dom-rtcsessiondescription)
+  - [`RTCIceCandidate`](https://www.w3.org/TR/webrtc/#dom-rtcicecandidate)
+
+- `objectMode` - set to `true` to create the stream in [Object Mode](https://nodejs.org/api/stream.html#stream_object_mode). In this mode, incoming string data is not automatically converted to `Buffer` objects.
+
+### `peer.signal(data)`
+
+Call this method whenever the remote peer emits a `peer.on('signal')` event.
+
+The `data` will encapsulate a webrtc offer, answer, or ice candidate. These messages help
+the peers to eventually establish a direct connection to each other. The contents of these
+strings are an implementation detail that can be ignored by the user of this module;
+simply pass the data from 'signal' events to the remote peer and call `peer.signal(data)`
+to get connected.
+
+### `peer.send(data)`
+
+Send text/binary data to the remote peer. `data` can be any of several types: `String`,
+`Buffer` (see [buffer](https://github.com/feross/buffer)), `ArrayBufferView` (`Uint8Array`,
+etc.), `ArrayBuffer`, or `Blob` (in browsers that support it).
+
+Note: If this method is called before the `peer.on('connect')` event has fired, then data
+will be buffered.
+
+### `peer.addStream(stream)`
+
+Add a `MediaStream` to the connection.
+
+### `peer.removeStream(stream)`
+
+Remove a `MediaStream` from the connection.
+
+### `peer.addTrack(track, stream)`
+
+Add a `MediaStreamTrack` to the connection. Must also pass the `MediaStream` you want to attach it to.
+
+### `peer.removeTrack(track, stream)`
+
+Remove a `MediaStreamTrack` from the connection. Must also pass the `MediaStream` that it was attached to.
+
+### `peer.replaceTrack(oldTrack, newTrack, stream)`
+
+Replace a `MediaStreamTrack` with another track. Must also pass the `MediaStream` that the old track was attached to.
+
+### `peer.addTransceiver(kind, init)`
+
+Add a `RTCRtpTransceiver` to the connection. Can be used to add transceivers before adding tracks. Automatically called as neccesary by `addTrack`.
+
+### `peer.destroy([err])`
+
+Destroy and cleanup this peer connection.
+
+If the optional `err` parameter is passed, then it will be emitted as an `'error'`
+event on the stream.
+
+### `Peer.WEBRTC_SUPPORT`
+
+Detect native WebRTC support in the javascript environment.
+
+```js
+var Peer = require('simple-peer')
+
+if (Peer.WEBRTC_SUPPORT) {
+  // webrtc support!
+} else {
+  // fallback
+}
+```
+
+### duplex stream
+
+`Peer` objects are instances of `stream.Duplex`. They behave very similarly to a
+`net.Socket` from the node core `net` module. The duplex stream reads/writes to the data
+channel.
+
+```js
+var peer = new Peer(opts)
+// ... signaling ...
+peer.write(new Buffer('hey'))
+peer.on('data', function (chunk) {
+  console.log('got a chunk', chunk)
+})
+```
+
+## events
+
+`Peer` objects are instance of `EventEmitter`. Take a look at the [nodejs events documentation](https://nodejs.org/api/events.html) for more information.
+
+Example of removing all registered **close**-event listeners:
+```js
+peer.removeAllListeners('close')
+```
+
+### `peer.on('signal', data => {})`
+
+Fired when the peer wants to send signaling data to the remote peer.
+
+**It is the responsibility of the application developer (that's you!) to get this data to
+the other peer.** This usually entails using a websocket signaling server. This data is an
+`Object`, so  remember to call `JSON.stringify(data)` to serialize it first. Then, simply
+call `peer.signal(data)` on the remote peer.
+
+(Be sure to listen to this event immediately to avoid missing it. For `initiator: true`
+peers, it fires right away. For `initatior: false` peers, it fires when the remote
+offer is received.)
+
+### `peer.on('connect', () => {})`
+
+Fired when the peer connection and data channel are ready to use.
+
+### `peer.on('data', data => {})`
+
+Received a message from the remote peer (via the data channel).
+
+`data` will be either a `String` or a `Buffer/Uint8Array` (see [buffer](https://github.com/feross/buffer)).
+
+### `peer.on('stream', stream => {})`
+
+Received a remote video stream, which can be displayed in a video tag:
+
+```js
+peer.on('stream', stream => {
+  var video = document.querySelector('video')
+  if ('srcObject' in video) {
+    video.srcObject = stream
+  } else {
+    video.src = window.URL.createObjectURL(stream)
+  }
+  video.play()
+})
+```
+
+### `peer.on('track', (track, stream) => {})`
+
+Received a remote audio/video track. Streams may contain multiple tracks.
+
+### `peer.on('close', () => {})`
+
+Called when the peer connection has closed.
+
+### `peer.on('error', (err) => {})`
+
+Fired when a fatal error occurs. Usually, this means bad signaling data was received from the remote peer.
+
+`err` is an `Error` object.
+
+## error codes
+
+Errors returned by the `error` event have an `err.code` property that will indicate the origin of the failure.
+
+Possible error codes:
+- `ERR_WEBRTC_SUPPORT`
+- `ERR_CREATE_OFFER`
+- `ERR_CREATE_ANSWER`
+- `ERR_SET_LOCAL_DESCRIPTION`
+- `ERR_SET_REMOTE_DESCRIPTION`
+- `ERR_ADD_ICE_CANDIDATE`
+- `ERR_ICE_CONNECTION_FAILURE`
+- `ERR_SIGNALING`
+- `ERR_DATA_CHANNEL`
+- `ERR_CONNECTION_FAILURE`
+
+
+## connecting more than 2 peers?
+
+The simplest way to do that is to create a full-mesh topology. That means that every peer
+opens a connection to every other peer. To illustrate:
+
+![full mesh topology](img/full-mesh.png)
+
+To broadcast a message, just iterate over all the peers and call `peer.send`.
+
+So, say you have 3 peers. Then, when a peer wants to send some data it must send it 2
+times, once to each of the other peers. So you're going to want to be a bit careful about
+the size of the data you send.
+
+Full mesh topologies don't scale well when the number of peers is very large. The total
+number of edges in the network will be ![full mesh formula](img/full-mesh-formula.png)
+where `n` is the number of peers.
+
+For clarity, here is the code to connect 3 peers together:
+
+#### Peer 1
+
+```js
+// These are peer1's connections to peer2 and peer3
+var peer2 = new Peer({ initiator: true })
+var peer3 = new Peer({ initiator: true })
+
+peer2.on('signal', data => {
+  // send this signaling data to peer2 somehow
+})
+
+peer2.on('connect', () => {
+  peer2.send('hi peer2, this is peer1')
+})
+
+peer2.on('data', data => {
+  console.log('got a message from peer2: ' + data)
+})
+
+peer3.on('signal', data => {
+  // send this signaling data to peer3 somehow
+})
+
+peer3.on('connect', () => {
+  peer3.send('hi peer3, this is peer1')
+})
+
+peer3.on('data', data => {
+  console.log('got a message from peer3: ' + data)
+})
+```
+
+#### Peer 2
+
+```js
+// These are peer2's connections to peer1 and peer3
+var peer1 = new Peer()
+var peer3 = new Peer({ initiator: true })
+
+peer1.on('signal', data => {
+  // send this signaling data to peer1 somehow
+})
+
+peer1.on('connect', () => {
+  peer1.send('hi peer1, this is peer2')
+})
+
+peer1.on('data', data => {
+  console.log('got a message from peer1: ' + data)
+})
+
+peer3.on('signal', data => {
+  // send this signaling data to peer3 somehow
+})
+
+peer3.on('connect', () => {
+  peer3.send('hi peer3, this is peer2')
+})
+
+peer3.on('data', data => {
+  console.log('got a message from peer3: ' + data)
+})
+```
+
+#### Peer 3
+
+```js
+// These are peer3's connections to peer1 and peer2
+var peer1 = new Peer()
+var peer2 = new Peer()
+
+peer1.on('signal', data => {
+  // send this signaling data to peer1 somehow
+})
+
+peer1.on('connect', () => {
+  peer1.send('hi peer1, this is peer3')
+})
+
+peer1.on('data', data => {
+  console.log('got a message from peer1: ' + data)
+})
+
+peer2.on('signal', data => {
+  // send this signaling data to peer2 somehow
+})
+
+peer2.on('connect', () => {
+  peer2.send('hi peer2, this is peer3')
+})
+
+peer2.on('data', data => {
+  console.log('got a message from peer2: ' + data)
+})
+```
+
+## memory usage
+
+If you call `peer.send(buf)`, `simple-peer` is not keeping a reference to `buf`
+and sending the buffer at some later point in time. We immediately call
+`channel.send()` on the data channel. So it should be fine to mutate the buffer
+right afterward.
+
+However, beware that `peer.write(buf)` (a writable stream method) does not have
+the same contract. It will potentially buffer the data and call
+`channel.send()` at a future point in time, so definitely don't assume it's
+safe to mutate the buffer.
+
+
+## connection does not work on some networks?
+
+If a direct connection fails, in particular, because of NAT traversal and/or firewalls,
+WebRTC ICE uses an intermediary (relay) TURN server. In other words, ICE will first use
+STUN with UDP to directly connect peers and, if that fails, will fall back to a TURN relay
+server.
+
+In order to use a TURN server, you must specify the `config` option to the `Peer`
+constructor. See the API docs above.
+
+[![js-standard-style](https://cdn.rawgit.com/feross/standard/master/badge.svg)](https://github.com/feross/standard)
+
+
 ## Who is using `simple-peer`?
 
 - [WebTorrent](http://webtorrent.io) - Streaming torrent client in the browser
@@ -298,388 +642,6 @@
 - [AnyDrop](https://anydrop.io) - Cross-platform AirDrop alternative [with an Android app available at Google Play](https://play.google.com/store/apps/details?id=com.benjijanssens.anydrop) 
 - *Your app here! - send a PR!*
 
->>>>>>> c405660a
-## api
-
-### `peer = new Peer([opts])`
-
-Create a new WebRTC peer connection.
-
-A "data channel" for text/binary communication is always established, because it's cheap and often useful. For video/voice communication, pass the `stream` option.
-
-If `opts` is specified, then the default options (shown below) will be overridden.
-
-```
-{
-  initiator: false,
-  channelConfig: {},
-  channelName: '<random string>',
-  config: { iceServers: [{ urls: 'stun:stun.l.google.com:19302' }, { urls: 'stun:global.stun.twilio.com:3478?transport=udp' }] },
-  offerOptions: {},
-  answerOptions: {},
-  sdpTransform: function (sdp) { return sdp },
-  stream: false,
-  streams: [],
-  trickle: true,
-  allowHalfTrickle: false,
-  wrtc: {}, // RTCPeerConnection/RTCSessionDescription/RTCIceCandidate
-  objectMode: false
-}
-```
-
-The options do the following:
-
-- `initiator` - set to `true` if this is the initiating peer
-- `channelConfig` - custom webrtc data channel configuration (used by [`createDataChannel`](https://developer.mozilla.org/en-US/docs/Web/API/RTCPeerConnection/createDataChannel))
-- `channelName` - custom webrtc data channel name
-- `config` - custom webrtc configuration (used by [`RTCPeerConnection`](https://developer.mozilla.org/en-US/docs/Web/API/RTCPeerConnection) constructor)
-- `offerOptions` - custom offer options (used by [`createOffer`](https://developer.mozilla.org/en-US/docs/Web/API/RTCPeerConnection/createOffer) method)
-- `answerOptions` - custom answer options (used by [`createAnswer`](https://developer.mozilla.org/en-US/docs/Web/API/RTCPeerConnection/createAnswer) method)
-- `sdpTransform` - function to transform the generated SDP signaling data (for advanced users)
-- `stream` - if video/voice is desired, pass stream returned from [`getUserMedia`](https://developer.mozilla.org/en-US/docs/Web/API/MediaDevices/getUserMedia)
-- `streams` - an array of MediaStreams returned from [`getUserMedia`](https://developer.mozilla.org/en-US/docs/Web/API/MediaDevices/getUserMedia)
-- `trickle` - set to `false` to disable [trickle ICE](http://webrtchacks.com/trickle-ice/) and get a single 'signal' event (slower)
-- `wrtc` - custom webrtc implementation, mainly useful in node to specify in the [wrtc](https://npmjs.com/package/wrtc) package. Contains an object with the properties:
-  - [`RTCPeerConnection`](https://www.w3.org/TR/webrtc/#dom-rtcpeerconnection)
-  - [`RTCSessionDescription`](https://www.w3.org/TR/webrtc/#dom-rtcsessiondescription)
-  - [`RTCIceCandidate`](https://www.w3.org/TR/webrtc/#dom-rtcicecandidate)
-
-- `objectMode` - set to `true` to create the stream in [Object Mode](https://nodejs.org/api/stream.html#stream_object_mode). In this mode, incoming string data is not automatically converted to `Buffer` objects.
-
-### `peer.signal(data)`
-
-Call this method whenever the remote peer emits a `peer.on('signal')` event.
-
-The `data` will encapsulate a webrtc offer, answer, or ice candidate. These messages help
-the peers to eventually establish a direct connection to each other. The contents of these
-strings are an implementation detail that can be ignored by the user of this module;
-simply pass the data from 'signal' events to the remote peer and call `peer.signal(data)`
-to get connected.
-
-### `peer.send(data)`
-
-Send text/binary data to the remote peer. `data` can be any of several types: `String`,
-`Buffer` (see [buffer](https://github.com/feross/buffer)), `ArrayBufferView` (`Uint8Array`,
-etc.), `ArrayBuffer`, or `Blob` (in browsers that support it).
-
-Note: If this method is called before the `peer.on('connect')` event has fired, then data
-will be buffered.
-
-### `peer.addStream(stream)`
-
-Add a `MediaStream` to the connection.
-
-### `peer.removeStream(stream)`
-
-Remove a `MediaStream` from the connection.
-
-### `peer.addTrack(track, stream)`
-
-Add a `MediaStreamTrack` to the connection. Must also pass the `MediaStream` you want to attach it to.
-
-### `peer.removeTrack(track, stream)`
-
-Remove a `MediaStreamTrack` from the connection. Must also pass the `MediaStream` that it was attached to.
-
-### `peer.replaceTrack(oldTrack, newTrack, stream)`
-
-Replace a `MediaStreamTrack` with another track. Must also pass the `MediaStream` that the old track was attached to.
-
-### `peer.addTransceiver(kind, init)`
-
-Add a `RTCRtpTransceiver` to the connection. Can be used to add transceivers before adding tracks. Automatically called as neccesary by `addTrack`.
-
-### `peer.destroy([err])`
-
-Destroy and cleanup this peer connection.
-
-If the optional `err` parameter is passed, then it will be emitted as an `'error'`
-event on the stream.
-
-### `Peer.WEBRTC_SUPPORT`
-
-Detect native WebRTC support in the javascript environment.
-
-```js
-var Peer = require('simple-peer')
-
-if (Peer.WEBRTC_SUPPORT) {
-  // webrtc support!
-} else {
-  // fallback
-}
-```
-
-### duplex stream
-
-`Peer` objects are instances of `stream.Duplex`. They behave very similarly to a
-`net.Socket` from the node core `net` module. The duplex stream reads/writes to the data
-channel.
-
-```js
-var peer = new Peer(opts)
-// ... signaling ...
-peer.write(new Buffer('hey'))
-peer.on('data', function (chunk) {
-  console.log('got a chunk', chunk)
-})
-```
-
-## events
-
-`Peer` objects are instance of `EventEmitter`. Take a look at the [nodejs events documentation](https://nodejs.org/api/events.html) for more information.
-
-Example of removing all registered **close**-event listeners:
-```js
-peer.removeAllListeners('close')
-```
-
-### `peer.on('signal', data => {})`
-
-Fired when the peer wants to send signaling data to the remote peer.
-
-**It is the responsibility of the application developer (that's you!) to get this data to
-the other peer.** This usually entails using a websocket signaling server. This data is an
-`Object`, so  remember to call `JSON.stringify(data)` to serialize it first. Then, simply
-call `peer.signal(data)` on the remote peer.
-
-(Be sure to listen to this event immediately to avoid missing it. For `initiator: true`
-peers, it fires right away. For `initatior: false` peers, it fires when the remote
-offer is received.)
-
-### `peer.on('connect', () => {})`
-
-Fired when the peer connection and data channel are ready to use.
-
-### `peer.on('data', data => {})`
-
-Received a message from the remote peer (via the data channel).
-
-`data` will be either a `String` or a `Buffer/Uint8Array` (see [buffer](https://github.com/feross/buffer)).
-
-### `peer.on('stream', stream => {})`
-
-Received a remote video stream, which can be displayed in a video tag:
-
-```js
-peer.on('stream', stream => {
-  var video = document.querySelector('video')
-  if ('srcObject' in video) {
-    video.srcObject = stream
-  } else {
-    video.src = window.URL.createObjectURL(stream)
-  }
-  video.play()
-})
-```
-
-### `peer.on('track', (track, stream) => {})`
-
-Received a remote audio/video track. Streams may contain multiple tracks.
-
-### `peer.on('close', () => {})`
-
-Called when the peer connection has closed.
-
-### `peer.on('error', (err) => {})`
-
-Fired when a fatal error occurs. Usually, this means bad signaling data was received from the remote peer.
-
-`err` is an `Error` object.
-
-## error codes
-
-Errors returned by the `error` event have an `err.code` property that will indicate the origin of the failure.
-
-Possible error codes:
-- `ERR_WEBRTC_SUPPORT`
-- `ERR_CREATE_OFFER`
-- `ERR_CREATE_ANSWER`
-- `ERR_SET_LOCAL_DESCRIPTION`
-- `ERR_SET_REMOTE_DESCRIPTION`
-- `ERR_ADD_ICE_CANDIDATE`
-- `ERR_ICE_CONNECTION_FAILURE`
-- `ERR_SIGNALING`
-- `ERR_DATA_CHANNEL`
-- `ERR_CONNECTION_FAILURE`
-
-
-## connecting more than 2 peers?
-
-The simplest way to do that is to create a full-mesh topology. That means that every peer
-opens a connection to every other peer. To illustrate:
-
-![full mesh topology](img/full-mesh.png)
-
-To broadcast a message, just iterate over all the peers and call `peer.send`.
-
-So, say you have 3 peers. Then, when a peer wants to send some data it must send it 2
-times, once to each of the other peers. So you're going to want to be a bit careful about
-the size of the data you send.
-
-Full mesh topologies don't scale well when the number of peers is very large. The total
-number of edges in the network will be ![full mesh formula](img/full-mesh-formula.png)
-where `n` is the number of peers.
-
-For clarity, here is the code to connect 3 peers together:
-
-#### Peer 1
-
-```js
-// These are peer1's connections to peer2 and peer3
-var peer2 = new Peer({ initiator: true })
-var peer3 = new Peer({ initiator: true })
-
-peer2.on('signal', data => {
-  // send this signaling data to peer2 somehow
-})
-
-peer2.on('connect', () => {
-  peer2.send('hi peer2, this is peer1')
-})
-
-peer2.on('data', data => {
-  console.log('got a message from peer2: ' + data)
-})
-
-peer3.on('signal', data => {
-  // send this signaling data to peer3 somehow
-})
-
-peer3.on('connect', () => {
-  peer3.send('hi peer3, this is peer1')
-})
-
-peer3.on('data', data => {
-  console.log('got a message from peer3: ' + data)
-})
-```
-
-#### Peer 2
-
-```js
-// These are peer2's connections to peer1 and peer3
-var peer1 = new Peer()
-var peer3 = new Peer({ initiator: true })
-
-peer1.on('signal', data => {
-  // send this signaling data to peer1 somehow
-})
-
-peer1.on('connect', () => {
-  peer1.send('hi peer1, this is peer2')
-})
-
-peer1.on('data', data => {
-  console.log('got a message from peer1: ' + data)
-})
-
-peer3.on('signal', data => {
-  // send this signaling data to peer3 somehow
-})
-
-peer3.on('connect', () => {
-  peer3.send('hi peer3, this is peer2')
-})
-
-peer3.on('data', data => {
-  console.log('got a message from peer3: ' + data)
-})
-```
-
-#### Peer 3
-
-```js
-// These are peer3's connections to peer1 and peer2
-var peer1 = new Peer()
-var peer2 = new Peer()
-
-peer1.on('signal', data => {
-  // send this signaling data to peer1 somehow
-})
-
-peer1.on('connect', () => {
-  peer1.send('hi peer1, this is peer3')
-})
-
-peer1.on('data', data => {
-  console.log('got a message from peer1: ' + data)
-})
-
-peer2.on('signal', data => {
-  // send this signaling data to peer2 somehow
-})
-
-peer2.on('connect', () => {
-  peer2.send('hi peer2, this is peer3')
-})
-
-peer2.on('data', data => {
-  console.log('got a message from peer2: ' + data)
-})
-```
-
-## memory usage
-
-If you call `peer.send(buf)`, `simple-peer` is not keeping a reference to `buf`
-and sending the buffer at some later point in time. We immediately call
-`channel.send()` on the data channel. So it should be fine to mutate the buffer
-right afterward.
-
-However, beware that `peer.write(buf)` (a writable stream method) does not have
-the same contract. It will potentially buffer the data and call
-`channel.send()` at a future point in time, so definitely don't assume it's
-safe to mutate the buffer.
-
-
-## connection does not work on some networks?
-
-If a direct connection fails, in particular, because of NAT traversal and/or firewalls,
-WebRTC ICE uses an intermediary (relay) TURN server. In other words, ICE will first use
-STUN with UDP to directly connect peers and, if that fails, will fall back to a TURN relay
-server.
-
-In order to use a TURN server, you must specify the `config` option to the `Peer`
-constructor. See the API docs above.
-
-[![js-standard-style](https://cdn.rawgit.com/feross/standard/master/badge.svg)](https://github.com/feross/standard)
-
-
-## Who is using `simple-peer`?
-
-- [WebTorrent](http://webtorrent.io) - Streaming torrent client in the browser
-- [Instant.io](https://instant.io) - Secure, anonymous, streaming file transfer
-- [Zencastr](https://zencastr.com) - Easily record your remote podcast interviews in studio quality.
-- [Friends](https://github.com/moose-team/friends) - Peer-to-peer chat powered by the web
-- [Socket.io-p2p](https://github.com/socketio/socket.io-p2p) - Official Socket.io P2P communication library
-- [ScreenCat](https://maxogden.github.io/screencat/) - Screen sharing + remote collaboration app
-- [WebCat](https://www.npmjs.com/package/webcat) - P2P pipe across the web using Github private/public key for auth
-- [RTCCat](https://www.npmjs.com/package/rtcat) - WebRTC netcat
-- [PeerNet](https://www.npmjs.com/package/peernet) - Peer-to-peer gossip network using randomized algorithms
-- [PusherTC](http://pushertc.herokuapp.com) - Video chat with using Pusher. See [guide](http://blog.carbonfive.com/2014/10/16/webrtc-made-simple/).
-- [lxjs-chat](https://github.com/feross/lxjs-chat) - Omegle-like video chat site
-- [Whiteboard](https://github.com/feross/whiteboard) - P2P Whiteboard powered by WebRTC and WebTorrent
-- [Peer Calls](https://peercalls.com) - WebRTC group video calling. Create a room. Share the link.
-- [Netsix](https://mmorainville.github.io/netsix-gh-pages/) - Send videos to your friends using WebRTC so that they can watch them right away.
-- [Stealthy](https://www.stealthy.im) - Stealthy is a decentralized, end-to-end encrypted, p2p chat application.
-- [oorja.io](https://github.com/akshayKMR/oorja) - Effortless video-voice chat with realtime collaborative features. Extensible using react components 🙌
-- [TalktoMe](https://talktome.space) - Skype alternative for audio/video conferencing based on WebRTC, but without the loss of packets.
-- [CDNBye](https://github.com/cdnbye/hlsjs-p2p-engine) - CDNBye implements WebRTC datachannel to scale live/vod video streaming by peer-to-peer network using bittorrent-like protocol
-- [Detox](https://github.com/Detox) - Overlay network for distributed anonymous P2P communications entirely in the browser
-- [Metastream](https://github.com/samuelmaddock/metastream) - Watch streaming media with friends.
-- [firepeer](https://github.com/natzcam/firepeer) - secure signalling and authentication using firebase realtime database
-- [Genet](https://github.com/elavoie/webrtc-tree-overlay) - Fat-tree overlay to scale the number of concurrent WebRTC connections to a single source ([paper](https://arxiv.org/abs/1904.11402)).
-- [WebRTC Connection Testing](https://github.com/elavoie/webrtc-connection-testing) - Quickly test direct connectivity between all pairs of participants ([demo](https://webrtc-connection-testing.herokuapp.com/)).
-- [Firstdate.co](https://firstdate.co) - Online video dating for actually meeting people and not just messaging them
-- [TensorChat](https://github.com/EhsaanIqbal/tensorchat) - It's simple - Create. Share. Chat.
-- [On/Office](https://onoffice.app) - View your desktop in a WebVR-powered environment
-- [Cyph](https://www.cyph.com) - Cryptographically secure messaging and social networking service, providing an extreme level of privacy combined with best-in-class ease of use
-- [Ciphora](https://github.com/HR/ciphora) - A peer-to-peer end-to-end encrypted messaging chat app.
-- [Whisthub](https://www.whisthub.com) - Online card game Color Whist with the possibility to start a video chat while playing.
-- [Brie.fi/ng](https://brie.fi/ng) - Secure anonymous video chat
-- [Peer.School](https://github.com/holtwick/peer2school) - Simple virtual classroom starting from the 1st class including video chat and real time whiteboard
-- *Your app here! - send a PR!*
-
 ## license
 
 MIT. Copyright (c) [Feross Aboukhadijeh](http://feross.org).